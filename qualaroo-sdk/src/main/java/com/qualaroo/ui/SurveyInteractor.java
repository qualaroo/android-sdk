--- conflicted
+++ resolved
@@ -157,13 +157,11 @@
     @MainThread
     void stopSurvey() {
         if (!survey.spec().optionMap().isMandatory()) {
-<<<<<<< HEAD
-            surveyEventPublisher.publish(SurveyEvent.dismissed(survey.canonicalName()));
-=======
             if ("message".equals(currentNode.nodeType())) {
                 markSurveyAsFinished();
-            }
->>>>>>> 0c87eea3
+            } else {
+                surveyEventPublisher.publish(SurveyEvent.dismissed(survey.canonicalName()));
+            }
             closeSurvey();
         }
     }
