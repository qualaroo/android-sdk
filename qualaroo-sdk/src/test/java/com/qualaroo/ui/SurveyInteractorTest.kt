package com.qualaroo.ui

import com.nhaarman.mockito_kotlin.*
import com.qualaroo.internal.ReportManager
import com.qualaroo.internal.event.SurveyEvent
import com.qualaroo.internal.event.SurveyEventPublisher
import com.qualaroo.internal.model.*
import com.qualaroo.internal.model.TestModels.answer
import com.qualaroo.internal.model.TestModels.ctaMap
import com.qualaroo.internal.model.TestModels.language
import com.qualaroo.internal.model.TestModels.message
import com.qualaroo.internal.model.TestModels.node
import com.qualaroo.internal.model.TestModels.optionMap
import com.qualaroo.internal.model.TestModels.qscreen
import com.qualaroo.internal.model.TestModels.question
import com.qualaroo.internal.model.TestModels.spec
import com.qualaroo.internal.model.TestModels.survey
import com.qualaroo.internal.storage.InMemoryLocalStorage
import com.qualaroo.internal.storage.LocalStorage
import com.qualaroo.util.Shuffler
import com.qualaroo.util.TestExecutors
import org.junit.Assert.*
import org.junit.Before
import org.junit.Test
import java.util.concurrent.Executor

@Suppress("MemberVisibilityCanPrivate", "IllegalIdentifier")
class SurveyInteractorTest {

    val survey = survey(
            id = 123,
            spec = spec(
                    startMap = mapOf(
                            language("en") to node(
                                    id = 100,
                                    nodeType = "question"
                            ),
                            language("pl") to node(
                                    id = 200,
                                    nodeType = "question"
                            )
                    ),
                    questionList = mapOf(
                            language("en") to listOf(
                                    question(
                                            id = 100,
                                            answerList = listOf(answer(id = 123), answer(id = 124)),
                                            nextMap = node(
                                                    id = 101,
                                                    nodeType = "question"
                                            )
                                    ),
                                    question(
                                            id = 101,
                                            answerList = listOf(answer(id = 1010), answer(id = 1011))
                                    )
                            ),
                            language("pl") to listOf(
                                    question(
                                            id = 200
                                    )
                            )
                    ),
                    msgScreenList = mapOf(),
                    surveyVariations = listOf(language("en"), language("pl"))
            )
    )
    val localStorage = InMemoryLocalStorage()
    val reportManager = mock<ReportManager>()

    val backgroundExecutor = TestExecutors.currentThread()
    val uiExecutor = TestExecutors.currentThread()

    val preferredLanguage = language("en")
    val observer = mock<SurveyInteractor.EventsObserver>()
    val shuffler = Shuffler()
    val surveyEventPublisher = mock<SurveyEventPublisher>()
    val interactor = interactor()

    private fun interactor(
            withSurvey: Survey = survey,
            withStorage: LocalStorage = localStorage,
            withReportManager: ReportManager = reportManager,
            withPreferredLanguage: Language = preferredLanguage,
            withShuffler: Shuffler = shuffler,
            withEventPublisher: SurveyEventPublisher = surveyEventPublisher,
            withBackgroundExecutor: Executor = backgroundExecutor,
            withUiExecutor: Executor = uiExecutor
    ): SurveyInteractor {
        return SurveyInteractor(withSurvey, withStorage, withReportManager, withPreferredLanguage, withShuffler, withEventPublisher, withBackgroundExecutor, withUiExecutor)
    }

    @Before
    fun setup() {
        interactor.registerObserver(observer)
    }

    @Test
    fun `should close survey when no start node available`() {
        val survey = survey(
                id = 123
        )
        val interactor = interactor(withSurvey = survey)
        interactor.registerObserver(observer)

        interactor.displaySurvey()

        verify(observer).closeSurvey()
        verifyNoMoreInteractions(observer)
    }

    @Test
    fun `runs with preffered language`() {
        interactor.displaySurvey()

        val expectedQuestion = question(
                id = 100,
                type = QuestionType.TEXT
        )
        verify(observer, times(1)).showQuestion(expectedQuestion)
    }

    @Test
    fun `fallbacks to "en" language when preferred one is not available`() {
        val interactor = interactor(withPreferredLanguage = language("unknown_language"))
        interactor.registerObserver(observer)

        interactor.displaySurvey()

        val expectedQuestion = question(
                id = 100
        )
        verify(observer, times(1)).showQuestion(expectedQuestion)
    }

    @Test
    fun `fallbacks to first language if no "en" language available`() {
        val survey = survey(
                id = 123,
                spec = spec(
                        startMap = mapOf(
                                language("us") to node(
                                        id = 100,
                                        nodeType = "question"
                                ),
                                language("pl") to node(
                                        id = 200,
                                        nodeType = "question"
                                )
                        ),
                        questionList = mapOf(
                                language("us") to listOf(
                                        question(
                                                id = 100
                                        )
                                ),
                                language("pl") to listOf(
                                        question(
                                                id = 200
                                        )
                                )
                        ),
                        msgScreenList = mapOf(),
                        surveyVariations = listOf(language("us"), language("pl"))
                )
        )
        val interactor = interactor(withSurvey = survey, withPreferredLanguage = language("unknown_language"))
        interactor.registerObserver(observer)

        interactor.displaySurvey()

        val expectedQuestion = question(
                id = 100
        )
        verify(observer, times(1)).showQuestion(expectedQuestion)
    }

    @Test
    fun `continues survey instead of restarting`() {
        val survey = survey(
                id = 123,
                spec = spec(
                        startMap = mapOf(
                                language("en") to node(
                                        id = 100,
                                        nodeType = "question"
                                )
                        ),
                        questionList = mapOf(
                                language("en") to listOf(
                                        question(
                                                id = 100,
                                                nextMap = node(
                                                        id = 200,
                                                        nodeType = "question"
                                                ),
                                                answerList = listOf(answer(id = 1))
                                        ),
                                        question(
                                                id = 200,
                                                nextMap = node(
                                                        id = 300,
                                                        nodeType = "question"
                                                ),
                                                answerList = listOf(answer(id = 1))
                                        ),
                                        question(
                                                id = 300
                                        )
                                )
                        ),
                        msgScreenList = mapOf()
                )
        )
        val interactor = interactor(withSurvey = survey, withPreferredLanguage = language("en"))
        interactor.registerObserver(observer)

        interactor.displaySurvey()
        verify(observer).showQuestion(question(id = 100))
        interactor.onResponse(UserResponse.Builder(100).addChoiceAnswer(1).build())
        verify(observer).showQuestion(question(id = 200))
        interactor.onResponse(UserResponse.Builder(200).addChoiceAnswer(1).build())
        verify(observer, atMost(1)).showQuestion(question(id = 300))

        //presenter got lost and calls displaySurvey() again when it's ready to display it
        interactor.displaySurvey()
        verify(observer, atMost(1)).showQuestion(question(id = 100))
        verify(observer, atMost(2)).showQuestion(question(id = 300))
    }

    @Test
    fun `shows next screen based on nextNode from provided answer`() {
        val survey = survey(
                id = 1,
                spec = spec(
                        startMap = mapOf(
                                language("en") to node(
                                        id = 100,
                                        nodeType = "question"
                                )
                        ),
                        questionList = mapOf(
                                language("en") to listOf(
                                        question(
                                                id = 100,
                                                nextMap = node(
                                                        id = 300,
                                                        nodeType = "question"
                                                ),
                                                answerList = listOf(
                                                        answer(
                                                                id = 1,
                                                                nextMap = node(
                                                                        id = 200,
                                                                        nodeType = "question"
                                                                )
                                                        ),
                                                        answer(
                                                                id = 2,
                                                                nextMap = node(
                                                                        id = 300,
                                                                        nodeType = "question"
                                                                )
                                                        )
                                                )
                                        ),
                                        question(
                                                id = 200,
                                                nextMap = node(
                                                        id = 300,
                                                        nodeType = "question"
                                                )
                                        ),
                                        question(
                                                id = 300,
                                                nextMap = node(
                                                        id = 300,
                                                        nodeType = "question"
                                                )
                                        )
                                )
                        )

                )
        )

        val interactor = interactor(withSurvey = survey)
        interactor.registerObserver(observer)

        interactor.displaySurvey()
        interactor.onResponse(UserResponse.Builder(100).addChoiceAnswer(1).build())
        verify(observer).showQuestion(question(id = 200))
    }

    @Test
    fun `uses nextNode from question when provided answers don't have any`() {
        val survey = survey(
                id = 123,
                spec = spec(
                        startMap = mapOf(
                                language("en") to node(
                                        id = 100,
                                        nodeType = "question"
                                )
                        ),
                        questionList = mapOf(
                                language("en") to listOf(
                                        question(
                                                id = 100,
                                                nextMap = node(
                                                        id = 200,
                                                        nodeType = "question"
                                                ),
                                                answerList = listOf(answer(id = 101))
                                        ),
                                        question(
                                                id = 200,
                                                nextMap = node(
                                                        id = 300,
                                                        nodeType = "question"
                                                )
                                        )
                                )
                        ),
                        msgScreenList = mapOf()
                )
        )
        val interactor = interactor(withSurvey = survey)
        interactor.registerObserver(observer)

        interactor.displaySurvey()
        interactor.onResponse(UserResponse.Builder(100).addChoiceAnswer(1).build())
        verify(observer).showQuestion(question(id = 200))
    }

    @Test
    fun `reports text answers`() {
        interactor.displaySurvey()
        interactor.onResponse(UserResponse.Builder(100).addTextAnswer("This is my answer").build())

        verify(reportManager, times(1)).reportUserResponse(survey, UserResponse.Builder(100).addTextAnswer("This is my answer").build())

    }

    @Test
    fun `reports answers`() {
        interactor.displaySurvey()
        interactor.onResponse(UserResponse.Builder(100).addChoiceAnswer(123).build())

        verify(reportManager, times(1))
                .reportUserResponse(survey, UserResponse.Builder(100).addChoiceAnswer(123).build())

        interactor.onResponse(
                UserResponse.Builder(100)
                        .addChoiceAnswer(1010)
                        .addChoiceAnswer(1011)
                        .build()
        )

        verify(reportManager, times(1)).reportUserResponse(
                survey,
                UserResponse.Builder(100)
                        .addChoiceAnswer(1010)
                        .addChoiceAnswer(1011)
                        .build()
        )
    }

    @Test
    fun `reports lead gen answers`() {
        val survey = survey(
                id = 123,
                spec = spec(
                        startMap = mapOf(
                                language("en") to node(
                                        id = 1,
                                        nodeType = "qspec"
                                )
                        ),
                        questionList = mapOf(
                                language("en") to listOf(
                                        question(id = 100),
                                        question(id = 101),
                                        question(id = 102)
                                )
                        ),
                        qscreenList = mapOf(
                                language("en") to listOf(
                                        qscreen(
                                                id = 1,
                                                questionList = listOf(100, 101, 102)
                                        )
                                )
                        )
                )
        )
        val interactor = interactor(withSurvey = survey)
        interactor.displaySurvey()

        interactor.onLeadGenResponse(
                listOf(
                        UserResponse.Builder(100).addTextAnswer("John").build(),
                        UserResponse.Builder(101).addTextAnswer("Doe").build(),
                        UserResponse.Builder(102).addTextAnswer("+1 123 123 123").build()
                )
        )

        verify(reportManager).reportUserResponse(survey,
                listOf(
                        UserResponse.Builder(100).addTextAnswer("John").build(),
                        UserResponse.Builder(101).addTextAnswer("Doe").build(),
                        UserResponse.Builder(102).addTextAnswer("+1 123 123 123").build()
                )
        )
    }

    @Test
    fun `follows node from lead gen screens`() {
        val survey = survey(
                id = 123,
                spec = spec(
                        startMap = mapOf(
                                language("en") to node(
                                        id = 1,
                                        nodeType = "qspec"
                                )
                        ),
                        questionList = mapOf(
                                language("en") to listOf(
                                        question(id = 100),
                                        question(id = 101),
                                        question(id = 102)
                                )
                        ),
                        msgScreenList = mapOf(
                                language("en") to listOf(
                                        message(id = 1)
                                )
                        ),
                        qscreenList = mapOf(
                                language("en") to listOf(
                                        qscreen(
                                                id = 1,
                                                questionList = listOf(100, 101, 102),
                                                nextMap = node(
                                                        id = 1,
                                                        nodeType = "message"
                                                )
                                        )
                                )
                        )
                )
        )
        val interactor = interactor(withSurvey = survey)
        interactor.registerObserver(observer)
        interactor.displaySurvey()

        interactor.onLeadGenResponse(
                listOf(
                        UserResponse.Builder(100).addTextAnswer("John").build(),
                        UserResponse.Builder(101).addTextAnswer("Doe").build(),
                        UserResponse.Builder(102).addTextAnswer("+1 123 123 123").build()
                )
        )

        verify(observer).showMessage(message(id = 1))
    }

    @Test
    fun `can show screen with message nodeType`() {
        val survey = survey(
                id = 123,
                spec = spec(
                        startMap = mapOf(
                                language("en") to node(
                                        id = 1,
                                        nodeType = "message"
                                )
                        ),
                        msgScreenList = mapOf(
                                language("en") to listOf(
                                        message(
                                                id = 1
                                        )
                                )
                        )
                )
        )
        val interactor = interactor(withSurvey = survey)
        interactor.registerObserver(observer)
        interactor.displaySurvey()

        verify(observer, times(1)).showMessage(message(id = 1))
    }

    @Test
    fun `can show screens with question nodeType`() {
        val survey = survey(
                id = 123,
                spec = spec(
                        startMap = mapOf(
                                language("en") to node(
                                        id = 100,
                                        nodeType = "question"
                                )
                        ),
                        questionList = mapOf(
                                language("en") to listOf(
                                        question(
                                                id = 100
                                        )
                                )
                        )
                )
        )
        val interactor = interactor(withSurvey = survey)
        interactor.registerObserver(observer)
        interactor.displaySurvey()

        verify(observer, times(1)).showQuestion(question(id = 100))
    }

    @Test
    fun `can show screens with qscreen nodeType`() {
        val survey = survey(
                id = 123,
                spec = spec(
                        startMap = mapOf(
                                language("en") to node(
                                        id = -123,
                                        nodeType = "qscreen"
                                )
                        ),
                        qscreenList = mapOf(
                                language("en") to listOf(
                                        qscreen(
                                                id = -123,
                                                questionList = listOf(
                                                        100, 101, 102
                                                )
                                        )
                                )
                        ),
                        questionList = mapOf(
                                language("en") to listOf(
                                        question(id = 99),
                                        question(id = 100),
                                        question(id = 101),
                                        question(id = 102)
                                )
                        )
                ))

        val interactor = interactor(withSurvey = survey)
        interactor.registerObserver(observer)
        interactor.displaySurvey()

        verify(observer, times(1)).showLeadGen(qscreen(id = -123), listOf(question(id = 100), question(id = 101), question(id = 102)))
    }


    @Test
    fun `closes survey on last question`() {
        val survey = survey(
                id = 123,
                spec = spec(
                        startMap = mapOf(
                                language("en") to node(
                                        id = 100,
                                        nodeType = "question"
                                )
                        ),
                        questionList = mapOf(
                                language("en") to listOf(
                                        question(
                                                id = 100,
                                                answerList = listOf(answer(id = 10))
                                        )
                                )
                        )
                )
        )

        val interactor = interactor(withSurvey = survey)
        interactor.registerObserver(observer)
        interactor.displaySurvey()
        interactor.onResponse(UserResponse.Builder(100).addChoiceAnswer(10).build())

        verify(observer).closeSurvey()
    }

    @Test
    fun `closes survey on confirming message`() {
        val survey = survey(
                id = 123,
                spec = spec(
                        startMap = mapOf(
                                language("en") to node(
                                        id = 100,
                                        nodeType = "message"
                                )
                        ),
                        msgScreenList = mapOf(
                                language("en") to listOf(
                                        message(
                                                id = 100,
                                                description = "hello"
                                        )
                                )
                        )
                )
        )

        val interactor = interactor(withSurvey = survey)
        interactor.registerObserver(observer)
        interactor.displaySurvey()
        interactor.messageConfirmed(message(id = 100))

        verify(observer).closeSurvey()
    }

    @Test
    fun `records impressions when starting survey`() {
        interactor.displaySurvey()

        //user rotated a device maybe?
        interactor.displaySurvey()

        verify(reportManager, times(1)).reportImpression(survey)
    }

    @Test
    fun `marks survey as seen once`() {
        val survey = survey(
                id = 123,
                spec = spec(
                        startMap = mapOf(
                                language("en") to node(
                                        id = 100,
                                        nodeType = "question"
                                )
                        ),
                        questionList = mapOf(
                                language("en") to listOf(
                                        question(
                                                id = 100,
                                                nextMap = node(
                                                        id = 200,
                                                        nodeType = "question"
                                                ),
                                                answerList = listOf(answer(id = 1))
                                        ),
                                        question(
                                                id = 200,
                                                nextMap = node(
                                                        id = 300,
                                                        nodeType = "question"
                                                ),
                                                answerList = listOf(answer(id = 1))
                                        ),
                                        question(
                                                id = 300
                                        )
                                )
                        )
                )
        )
        val interactor = interactor(withSurvey = survey)

        assertFalse(localStorage.getSurveyStatus(survey).hasBeenSeen())

        interactor.displaySurvey()
        assertTrue(localStorage.getSurveyStatus(survey).hasBeenSeen())

        interactor.onResponse(UserResponse.Builder(100).addChoiceAnswer(1).build())
        interactor.onResponse(UserResponse.Builder(100).addChoiceAnswer(1).build())

        interactor.stopSurvey()
        interactor.displaySurvey()
        interactor.onResponse(UserResponse.Builder(100).build())

        assertTrue(localStorage.getSurveyStatus(survey).hasBeenSeen())
    }

    @Test
    fun `marks survey as finished`() {
        val survey = survey(
                id = 123,
                spec = spec(
                        startMap = mapOf(
                                language("en") to node(
                                        id = 100,
                                        nodeType = "question"
                                )
                        ),
                        questionList = mapOf(
                                language("en") to listOf(
                                        question(
                                                id = 100,
                                                nextMap = node(
                                                        id = 200,
                                                        nodeType = "question"
                                                ),
                                                answerList = listOf(answer(id = 1))
                                        ),
                                        question(
                                                id = 200,
                                                nextMap = node(
                                                        id = 300,
                                                        nodeType = "question"
                                                ),
                                                answerList = listOf(answer(id = 2))
                                        ),
                                        question(
                                                id = 300
                                        )
                                )
                        )
                )
        )

        val interactor = interactor(withSurvey = survey)

        interactor.displaySurvey()
        interactor.onResponse(UserResponse.Builder(100).addChoiceAnswer(1).build())
        interactor.onResponse(UserResponse.Builder(200).addChoiceAnswer(2).build())

        interactor.stopSurvey()

        assertFalse(localStorage.getSurveyStatus(survey).hasBeenFinished())

        interactor.displaySurvey()
        interactor.onResponse(UserResponse.Builder(300).build())

        assertTrue(localStorage.getSurveyStatus(survey).hasBeenFinished())
    }

    @Test
    fun `ignores stopSurvey requests when survey is mandatory`() {
        val survey = survey(
                id = 1,
                spec = spec(
                        optionMap = optionMap(
                                mandatory = true
                        )
                )
        )
        val interactor = interactor(withSurvey = survey)
        interactor.registerObserver(observer)

        interactor.stopSurvey()

        verifyZeroInteractions(observer)
    }

    @Test
    fun `accepts only first stopSurvey request`() {
        interactor.displaySurvey()
        interactor.stopSurvey()
        interactor.stopSurvey()
        interactor.stopSurvey()
        interactor.messageConfirmed(message(id = 1))
        interactor.messageConfirmed(message(id = 1))
        interactor.stopSurvey()

        verify(observer, times(1)).closeSurvey()
    }

    @Test
    fun `opens uri for CTA messages`() {
        interactor.messageConfirmed(message(id = 1, type = MessageType.REGULAR))
        verify(observer, never()).openUri(any())

        interactor.messageConfirmed(
                message(
                        id = 1,
                        type = MessageType.CALL_TO_ACTION,
                        description = "text",
                        ctaMap = ctaMap(
                                text = "buttonText",
                                uri = "http://qualaroo.com"
                        )
                )
        )

        verify(observer, times(1)).openUri("http://qualaroo.com")
    }

    @Test
    fun `handles disableRandom flag`() {
        val observer = CapturingObserver()
        var survey = survey(
                id = 1,
                spec = spec(
                        startMap = mapOf(
                                language("en") to node(
                                        id = 1,
                                        nodeType = "question"
                                )
                        ),
                        questionList = mapOf(
                                language("en") to listOf(
                                        question(
                                                id = 1,
                                                disableRandom = false,
                                                answerList = listOf(
                                                        answer(id = 1), answer(id = 2), answer(id = 3), answer(id = 4)
                                                )
                                        )
                                )
                        )
                )
        )
        var interactor = interactor(withSurvey = survey, withShuffler = JustReverseShuffler())
        interactor.registerObserver(observer)
        interactor.displaySurvey()
        var question = observer.question!!

        assertEquals(4, question.answerList()[0].id())
        assertEquals(3, question.answerList()[1].id())
        assertEquals(2, question.answerList()[2].id())
        assertEquals(1, question.answerList()[3].id())

        survey = survey(
                id = 1,
                spec = spec(
                        startMap = mapOf(
                                language("en") to node(
                                        id = 1,
                                        nodeType = "question"
                                )
                        ),
                        questionList = mapOf(
                                language("en") to listOf(
                                        question(
                                                id = 1,
                                                disableRandom = true,
                                                answerList = listOf(
                                                        answer(id = 1), answer(id = 2), answer(id = 3), answer(id = 4)
                                                )
                                        )
                                )
                        )
                )
        )
        interactor = interactor(withSurvey = survey, withShuffler = JustReverseShuffler())
        interactor.registerObserver(observer)
        interactor.displaySurvey()
        question = observer.question!!

        assertEquals(1, question.answerList()[0].id())
        assertEquals(2, question.answerList()[1].id())
        assertEquals(3, question.answerList()[2].id())
        assertEquals(4, question.answerList()[3].id())
    }

    @Test
    fun `handles anchorLast and anchorLastCount flags`() {
        val observer = CapturingObserver()
        var survey = survey(
                id = 1,
                spec = spec(
                        startMap = mapOf(
                                language("en") to node(
                                        id = 1,
                                        nodeType = "question"
                                )
                        ),
                        questionList = mapOf(
                                language("en") to listOf(
                                    question(
                                            id = 1,
                                            disableRandom = false,
                                            anchorLast = false,
                                            anchorLastCount = 0,
                                            answerList = listOf(
                                                    answer(id = 1), answer(id = 2), answer(id = 3), answer(id = 4)
                                            )
                                    )
                                )
                        )
                )
        )
        var interactor = interactor(withSurvey = survey, withShuffler = JustReverseShuffler())
        interactor.registerObserver(observer)
        interactor.displaySurvey()

        var question = observer.question!!
        assertEquals(4, question.answerList()[0].id())
        assertEquals(3, question.answerList()[1].id())
        assertEquals(2, question.answerList()[2].id())
        assertEquals(1, question.answerList()[3].id())

        survey = survey(
                id = 1,
                spec = spec(
                        startMap = mapOf(
                                language("en") to node(
                                        id = 1,
                                        nodeType = "question"
                                )
                        ),
                        questionList = mapOf(
                                language("en") to listOf(
                                        question(
                                                id = 1,
                                                disableRandom = false,
                                                anchorLast = true,
                                                anchorLastCount = 0,
                                                answerList = listOf(
                                                        answer(id = 1), answer(id = 2), answer(id = 3), answer(id = 4)
                                                )
                                        )
                                )
                        )
                )
        )
        interactor = interactor(withSurvey = survey, withShuffler = JustReverseShuffler())
        interactor.registerObserver(observer)
        interactor.displaySurvey()

        question = observer.question!!
        assertEquals(3, question.answerList()[0].id())
        assertEquals(2, question.answerList()[1].id())
        assertEquals(1, question.answerList()[2].id())
        assertEquals(4, question.answerList()[3].id())

        survey = survey(
                id = 1,
                spec = spec(
                        startMap = mapOf(
                                language("en") to node(
                                        id = 1,
                                        nodeType = "question"
                                )
                        ),
                        questionList = mapOf(
                                language("en") to listOf(
                                        question(
                                                id = 1,
                                                disableRandom = false,
                                                anchorLast = true,
                                                anchorLastCount = 2,
                                                answerList = listOf(
                                                        answer(id = 1), answer(id = 2), answer(id = 3), answer(id = 4)
                                                )
                                        )
                                )
                        )
                )
        )

        interactor = interactor(withSurvey = survey, withShuffler = JustReverseShuffler())
        interactor.registerObserver(observer)
        interactor.displaySurvey()

        question = observer.question!!
        assertEquals(2, question.answerList()[0].id())
        assertEquals(1, question.answerList()[1].id())
        assertEquals(3, question.answerList()[2].id())
        assertEquals(4, question.answerList()[3].id())

    }

    @Test
<<<<<<< HEAD
    fun `notifies about survey being shown`() {
        interactor.displaySurvey()

        verify(surveyEventPublisher, times(1)).publish(SurveyEvent.shown(survey.canonicalName()))
    }

    @Test
    fun `notifies about survey being finished`() {
        interactor.displaySurvey()
        interactor.onResponse(UserResponse.Builder(100).build())
        interactor.onResponse(UserResponse.Builder(101).build())

        verify(surveyEventPublisher, times(1)).publish(SurveyEvent.finished(survey.canonicalName()))
    }

    @Test
    fun `notifies about survey being dismissed`() {
        interactor.displaySurvey()
        interactor.stopSurvey()

        verify(surveyEventPublisher, times(1)).publish(SurveyEvent.dismissed(survey.canonicalName()))
    }


=======
    fun `marks survey as finished when user dismisses it on last step that is also a message`() {
        val surveyWithLastNodeAsQuestion = survey(
                id = 1,
                spec = spec(
                        startMap = mapOf(
                                language("en") to node(
                                        id = 1,
                                        nodeType = "question"
                                )
                        ),
                        questionList = mapOf(
                                language("en") to listOf(
                                        question(id = 1, nextMap = node(id = 2, nodeType = "question")),
                                        question(id = 2)
                                )
                        )
                )
        )
        var interactor = SurveyInteractor(surveyWithLastNodeAsQuestion, localStorage, reportManager, preferredLanguage, JustReverseShuffler(), backgroundExecutor, uiExecutor)
        interactor.onResponse(UserResponse.Builder(1).build())
        interactor.stopSurvey()

        assertFalse(localStorage.getSurveyStatus(surveyWithLastNodeAsQuestion).hasBeenFinished())

        val surveyWithLastNodeAsMessage = survey(
                id = 1,
                spec = spec(
                        startMap = mapOf(
                                language("en") to node(
                                        id = 1,
                                        nodeType = "question"
                                )
                        ),
                        questionList = mapOf(
                                language("en") to listOf(
                                        question(id = 1, nextMap = node(id = 2, nodeType = "message"))
                                )
                        ),
                        msgScreenList = mapOf(
                                language("en") to listOf(
                                    message(id = 2)
                                )
                        )
                )
        )

        interactor = SurveyInteractor(surveyWithLastNodeAsMessage, localStorage, reportManager, preferredLanguage, JustReverseShuffler(), backgroundExecutor, uiExecutor)
        interactor.onResponse(UserResponse.Builder(1).build())
        interactor.stopSurvey()

        assertTrue(localStorage.getSurveyStatus(surveyWithLastNodeAsQuestion).hasBeenFinished())
    }

>>>>>>> 0c87eea3
    class JustReverseShuffler : Shuffler() {
        override fun shuffle(list: MutableList<*>?) {
            list?.reverse()
        }
    }

    class CapturingObserver: SurveyInteractor.EventsObserver {
        var question: Question? = null

        override fun showQuestion(question: Question?) {
            this.question = question
        }

        override fun showMessage(message: Message?) {
        }

        override fun showLeadGen(qscreen: QScreen?, questions: MutableList<Question>?) {
        }

        override fun openUri(stringUri: String) {
        }

        override fun closeSurvey() {
        }
    }
}<|MERGE_RESOLUTION|>--- conflicted
+++ resolved
@@ -963,7 +963,6 @@
     }
 
     @Test
-<<<<<<< HEAD
     fun `notifies about survey being shown`() {
         interactor.displaySurvey()
 
@@ -988,7 +987,7 @@
     }
 
 
-=======
+    @Test
     fun `marks survey as finished when user dismisses it on last step that is also a message`() {
         val surveyWithLastNodeAsQuestion = survey(
                 id = 1,
@@ -1007,7 +1006,7 @@
                         )
                 )
         )
-        var interactor = SurveyInteractor(surveyWithLastNodeAsQuestion, localStorage, reportManager, preferredLanguage, JustReverseShuffler(), backgroundExecutor, uiExecutor)
+        var interactor = interactor(withSurvey = surveyWithLastNodeAsQuestion, withShuffler = JustReverseShuffler())
         interactor.onResponse(UserResponse.Builder(1).build())
         interactor.stopSurvey()
 
@@ -1035,14 +1034,13 @@
                 )
         )
 
-        interactor = SurveyInteractor(surveyWithLastNodeAsMessage, localStorage, reportManager, preferredLanguage, JustReverseShuffler(), backgroundExecutor, uiExecutor)
+        interactor = interactor(withSurvey = surveyWithLastNodeAsMessage, withShuffler = JustReverseShuffler())
         interactor.onResponse(UserResponse.Builder(1).build())
         interactor.stopSurvey()
 
         assertTrue(localStorage.getSurveyStatus(surveyWithLastNodeAsQuestion).hasBeenFinished())
     }
 
->>>>>>> 0c87eea3
     class JustReverseShuffler : Shuffler() {
         override fun shuffle(list: MutableList<*>?) {
             list?.reverse()
